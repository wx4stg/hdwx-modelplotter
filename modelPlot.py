--- conflicted
+++ resolved
@@ -179,15 +179,8 @@
     # Unidata says smoothing MSLP "a little" is... well they didn't comment on why, they just did it, and it makes the rocky mtns less noisy...
     # https://unidata.github.io/python-gallery/examples/MSLP_temp_winds.html
     from scipy import ndimage
-<<<<<<< HEAD
-    smoothVal = 5 if modelName in ["namnest", "hrrr"] else 3
+    smoothVal = 7 if modelName in ["namnest", "hrrr"] else 3
     mslpData.data = ndimage.gaussian_filter(mslpData.data, smoothVal)
-=======
-    if modelName == "namnest" or modelName == "hrrr":
-        mslpData.data = ndimage.gaussian_filter(mslpData.data, 7)
-    else:
-        mslpData.data = ndimage.gaussian_filter(mslpData.data, 3)
->>>>>>> b92170e7
     if standaloneFig:
         fig = plt.figure()
         px = 1/plt.rcParams["figure.dpi"]
