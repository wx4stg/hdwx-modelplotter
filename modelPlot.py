--- conflicted
+++ resolved
@@ -3,11 +3,7 @@
 # Created 9 September 2021 by Sam Gardner <stgardner4@tamu.edu>
 
 import sys
-<<<<<<< HEAD
 from os import path, remove, listdir
-=======
-from os import path, remove
->>>>>>> 9d63d9e2
 from pathlib import Path
 import xarray as xr
 from metpy import constants
@@ -29,7 +25,6 @@
 basePath = path.dirname(path.abspath(__file__))
 if modelName == "gfs":
     productTypeBase = 300
-<<<<<<< HEAD
     productFrameCount = 209
 elif modelName == "nam":
     productTypeBase = 500
@@ -43,14 +38,6 @@
         productFrameCount = 49
     else:
         productFrameCount = 19
-=======
-elif modelName == "nam":
-    productTypeBase = 500
-elif modelName == "namnest":
-    productTypeBase = 600
-elif modelName == "hrrr":
-    productTypeBase = 800
->>>>>>> 9d63d9e2
 else:
     raise Exception("<model> must be 'gfs', 'nam', 'namnest', or 'hrrr'")
 
@@ -109,24 +96,15 @@
     else:
         isGIS = True
         productPath = "gisproducts/"
-<<<<<<< HEAD
     productPath = productPath+modelName+"/"+dirname+"/"
     pathExtension = initDateTime.strftime("%Y/%m/%d/%H%M/")
     publishTime = dt.utcnow()
-=======
-    productPath = productPath+modelName+"/"+dirname+"/"+initDateTime.strftime("%Y/%m/%d/%H%M/")
->>>>>>> 9d63d9e2
     productDict = {
         "productID" : productID,
         "productDescription" : productDesc,
         "productPath" : productPath,
         "productReloadTime" : 300,
-<<<<<<< HEAD
         "lastReloadTime" : publishTime.strftime("%Y%m%d%H%M"),
-        "isForecast" : True,
-        "isGIS" : isGIS
-=======
-        "lastReloadTime" : dt.utcnow().strftime("%Y%m%d%H%M"),
         "isForecast" : True,
         "isGIS" : isGIS
     }
@@ -136,25 +114,6 @@
         remove(productDictJsonPath)
     with open(productDictJsonPath, "w") as jsonWrite:
         json.dump(productDict, jsonWrite, indent=4)
-    productFrameDict = {
-        "fhour" : fhour,
-        "filename" : "f"+str(fhour)+".png",
-        "gisInfo" : gisInfo,
-        "valid" : int(validTime.strftime("%Y%m%d%H%M"))
->>>>>>> 9d63d9e2
-    }
-    productDictJsonPath = path.join(basePath, "output/metadata/"+str(productID)+".json")
-    Path(path.dirname(productDictJsonPath)).mkdir(parents=True, exist_ok=True)
-    if path.exists(productDictJsonPath):
-        remove(productDictJsonPath)
-    with open(productDictJsonPath, "w") as jsonWrite:
-        json.dump(productDict, jsonWrite, indent=4)
-    # productFrameDict = {
-    #     "fhour" : fhour,
-    #     "filename" : "f"+str(fhour)+".png",
-    #     "gisInfo" : gisInfo,
-    #     "valid" : int(validTime.strftime("%Y%m%d%H%M"))
-    # }
     productRunDictPath = path.join(basePath, "output/metadata/products/"+str(productID)+"/"+initDateTime.strftime("%Y%m%d%H%M")+".json")
     Path(path.dirname(productRunDictPath)).mkdir(parents=True, exist_ok=True)
     if path.exists(productRunDictPath):
@@ -172,7 +131,6 @@
                 "valid" : int(fvalidTime.strftime("%Y%m%d%H%M"))
             }
             framesArray.append(frmDict)
-    # framesArray.append(productFrameDict)
     productRunDict = {
         "publishTime" : publishTime.strftime("%Y%m%d%H%M"),
         "pathExtension" : pathExtension,
